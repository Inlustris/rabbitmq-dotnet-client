--- conflicted
+++ resolved
@@ -50,11 +50,7 @@
         public readonly ushort ChannelMax;
         private readonly IntAllocator _ints;
         private readonly Connection _connection;
-<<<<<<< HEAD
-        private readonly IDictionary<int, ISession> _sessionMap = new Dictionary<int, ISession>();
-=======
         private readonly Dictionary<int, ISession> _sessionMap = new Dictionary<int, ISession>();
->>>>>>> c8f368ad
 
         public SessionManager(Connection connection, ushort channelMax)
         {
